--- conflicted
+++ resolved
@@ -111,20 +111,12 @@
 		if err := os.MkdirAll(LocalLogDir, localLogDirPerms); err != nil {
 			panic(fmt.Errorf("Error trying to create log directory in '%s': %s", LocalLogDir, err))
 		}
-<<<<<<< HEAD
-=======
-
-		LocalObjectTempDir = filepath.Join(TempDir, "objects")
-		if err := os.MkdirAll(LocalObjectTempDir, tempDirPerms); err != nil {
-			panic(fmt.Errorf("Error trying to create temp directory in '%s': %s", TempDir, err))
-		}
 	} else {
 		errMsg := err.Error()
 		tracerx.Printf("Error running 'git rev-parse': %s", errMsg)
 		if !strings.Contains(errMsg, "Not a git repository") {
 			fmt.Fprintf(os.Stderr, "Error: %s\n", errMsg)
 		}
->>>>>>> 51df8538
 	}
 }
 
@@ -194,65 +186,8 @@
 const (
 	gitExt       = ".git"
 	gitPtrPrefix = "gitdir: "
-<<<<<<< HEAD
 )
-=======
-)
-
-// AllLocalObjects returns a slice of the the objects stored in the local LFS store
-// This does not necessarily mean referenced by commits, just stored
-// Note: reports final SHA only, extensions are ignored
-func AllLocalObjects() []*Pointer {
-	c := AllLocalObjectsChan()
-	ret := make([]*Pointer, 0, 100)
-	for p := range c {
-		ret = append(ret, p)
-	}
-	return ret
-}
-
-// AllLocalObjectsChan returns a channel of all the objects stored in the local LFS store
-// This does not necessarily mean referenced by commits, just stored
-// You should not alter the store until this channel is closed
-// Note: reports final SHA only, extensions are ignored
-func AllLocalObjectsChan() <-chan *Pointer {
-	ret := make(chan *Pointer, chanBufSize)
-
-	go func() {
-		defer close(ret)
-
-		scanStorageDir(LocalMediaDir, ret)
-	}()
-	return ret
-}
-
-func scanStorageDir(dir string, c chan *Pointer) {
-	// ioutil.ReadDir and filepath.Walk do sorting which is unnecessary & inefficient
-	dirf, err := os.Open(dir)
-	if err != nil {
-		return
-	}
-	defer dirf.Close()
-
-	direntries, err := dirf.Readdir(0)
-	if err != nil {
-		tracerx.Printf("Problem with Readdir in %v: %v", dir, err)
-		return
-	}
-	for _, dirfi := range direntries {
-		if dirfi.IsDir() {
-			subpath := filepath.Join(dir, dirfi.Name())
-			scanStorageDir(subpath, c)
-		} else {
-			// Make sure it's really an object file & not .DS_Store etc
-			if oidRE.MatchString(dirfi.Name()) {
-				c <- NewPointer(dirfi.Name(), dirfi.Size(), nil)
-			}
-		}
-	}
-}
 
 func traceHttpReq(req *http.Request) string {
 	return fmt.Sprintf("%s %s", req.Method, strings.SplitN(req.URL.String(), "?", 2)[0])
-}
->>>>>>> 51df8538
+}