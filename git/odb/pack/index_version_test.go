--- conflicted
+++ resolved
@@ -6,13 +6,12 @@
 	"github.com/stretchr/testify/assert"
 )
 
-<<<<<<< HEAD
+func TestIndexVersionWidthV1(t *testing.T) {
+	assert.EqualValues(t, 0, V1.Width())
+}
+
 func TestIndexVersionWidthV2(t *testing.T) {
 	assert.EqualValues(t, 8, V2.Width())
-=======
-func TestIndexVersionWidthV1(t *testing.T) {
-	assert.EqualValues(t, 0, V1.Width())
->>>>>>> 22db5deb
 }
 
 func TestIndexVersionWidthPanicsOnUnknownVersion(t *testing.T) {
