--- conflicted
+++ resolved
@@ -19,7 +19,7 @@
 	// shares some global vars and functions with command_pre_push.go
 )
 
-func uploadsBetweenRefs(ctx *uploadContext, left string, right string) {
+func uploadsBetweenRefs(ctx *uploadContext, left, right, destRef string) {
 	tracerx.Printf("Upload between %v and %v", left, right)
 
 	scanOpt := lfs.NewScanRefsOptions()
@@ -31,7 +31,7 @@
 		Panic(err, "Error scanning for Git LFS files")
 	}
 
-	upload(ctx, pointers)
+	upload(ctx, destRef, pointers)
 }
 
 func uploadsBetweenRefAndRemote(ctx *uploadContext, refnames []string) {
@@ -57,42 +57,18 @@
 			Panic(err, "Error scanning for Git LFS files in the %q ref", ref.Name)
 		}
 
-		upload(ctx, pointers)
+		upload(ctx, ref.Name, pointers)
 	}
 }
 
-<<<<<<< HEAD
 func uploadsWithObjectIDs(ctx *uploadContext, oids []string) {
 	pointers := make([]*lfs.WrappedPointer, len(oids))
-=======
-func uploadPointers(pointers []*lfs.WrappedPointer) *lfs.TransferQueue {
-	totalSize := int64(0)
-	for _, p := range pointers {
-		totalSize += p.Size
-	}
-
-	skipObjects := prePushCheckForMissingObjects(pointers)
-
-	uploadQueue := lfs.NewUploadQueue(len(pointers), totalSize, pushDryRun, nil)
-	for i, pointer := range pointers {
-		if pushDryRun {
-			Print("push %s => %s", pointer.Oid, pointer.Name)
-			continue
-		}
-
-		if _, skip := skipObjects[pointer.Oid]; skip {
-			// object missing locally but on server, don't bother
-			continue
-		}
-
-		tracerx.Printf("prepare upload: %s %s %d/%d", pointer.Oid, pointer.Name, i+1, len(pointers))
->>>>>>> 31133879
 
 	for idx, oid := range oids {
 		pointers[idx] = &lfs.WrappedPointer{Pointer: &lfs.Pointer{Oid: oid}}
 	}
 
-	upload(ctx, pointers)
+	upload(ctx, "", pointers)
 }
 
 func refsByNames(refnames []string) ([]*git.Ref, error) {
@@ -105,14 +81,10 @@
 		return localrefs, nil
 	}
 
-<<<<<<< HEAD
 	reflookup := make(map[string]*git.Ref, len(localrefs))
 	for _, ref := range localrefs {
 		reflookup[ref.Name] = ref
 	}
-=======
-	uploadQueue := lfs.NewUploadQueue(len(oids), totalSize, pushDryRun, nil)
->>>>>>> 31133879
 
 	refs := make([]*git.Ref, len(refnames))
 	for i, name := range refnames {
@@ -165,17 +137,12 @@
 			return
 		}
 
-<<<<<<< HEAD
-		left, right := decodeRefs(string(refsData))
+		left, right, destRef := decodeRefs(string(refsData))
 		if left == prePushDeleteBranch {
-=======
-		left, right, _ := decodeRefs(string(refsData))
-		if left == pushDeleteBranch {
->>>>>>> 31133879
 			return
 		}
 
-		uploadsBetweenRefs(ctx, left, right)
+		uploadsBetweenRefs(ctx, left, right, destRef)
 	} else if pushObjectIDs {
 		if len(args) < 2 {
 			Print("Usage: git lfs push --object-id <remote> <lfs-object-id> [lfs-object-id] ...")
