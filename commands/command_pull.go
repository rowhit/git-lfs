--- conflicted
+++ resolved
@@ -31,21 +31,13 @@
 }
 
 func pull(includePaths, excludePaths []string) {
-
 	ref, err := git.CurrentRef()
 	if err != nil {
 		Panic(err, "Could not pull")
 	}
 
-<<<<<<< HEAD
-	c := fetchRefToChan(ref.Sha, includePaths, excludePaths)
-=======
-	includePaths, excludePaths := determineIncludeExcludePaths(pullIncludeArg, pullExcludeArg)
-
 	c := fetchRefToChan(ref, includePaths, excludePaths)
->>>>>>> 31133879
 	checkoutFromFetchChan(includePaths, excludePaths, c)
-
 }
 
 func init() {
