package commands

import (
	"bufio"
	"os"
	"strings"

	"github.com/git-lfs/git-lfs/git"
	"github.com/git-lfs/git-lfs/lfs"
	"github.com/git-lfs/git-lfs/locking"
	"github.com/rubyist/tracerx"
	"github.com/spf13/cobra"
)

var (
	prePushDryRun       = false
	prePushDeleteBranch = strings.Repeat("0", 40)
)

// prePushCommand is run through Git's pre-push hook. The pre-push hook passes
// two arguments on the command line:
//
//   1. Name of the remote to which the push is being done
//   2. URL to which the push is being done
//
// The hook receives commit information on stdin in the form:
//   <local ref> <local sha1> <remote ref> <remote sha1>
//
// In the typical case, prePushCommand will get a list of git objects being
// pushed by using the following:
//
//    git rev-list --objects <local sha1> ^<remote sha1>
//
// If any of those git objects are associated with Git LFS objects, those
// objects will be pushed to the Git LFS API.
//
// In the case of pushing a new branch, the list of git objects will be all of
// the git objects in this branch.
//
// In the case of deleting a branch, no attempts to push Git LFS objects will be
// made.
func prePushCommand(cmd *cobra.Command, args []string) {
	if len(args) == 0 {
		Print("This should be run through Git's pre-push hook.  Run `git lfs update` to install it.")
		os.Exit(1)
	}

	requireGitVersion()

	// Remote is first arg
	if err := git.ValidateRemote(args[0]); err != nil {
		Exit("Invalid remote name %q", args[0])
	}

	ctx := newUploadContext(args[0], prePushDryRun)

	gitscanner := lfs.NewGitScanner(nil)
	if err := gitscanner.RemoteForPush(ctx.Remote); err != nil {
		ExitWithError(err)
	}

	defer gitscanner.Close()

	// We can be passed multiple lines of refs
	scanner := bufio.NewScanner(os.Stdin)

	name, email := cfg.CurrentCommitter()
	lc, err := locking.NewClient(cfg)
	if err != nil {
		Exit("Unable to create lock system: %v", err.Error())
	}
	defer lc.Close()

	lockSet, err := findLocks(lc, nil, 0, false)
	if err != nil {
		ExitWithError(err)
	}

	lockConflicts := make([]string, 0, len(lockSet))
	myLocks := make([]string, 0, len(lockSet))

	for scanner.Scan() {
		line := strings.TrimSpace(scanner.Text())

		if len(line) == 0 {
			continue
		}

		tracerx.Printf("pre-push: %s", line)

		left, _ := decodeRefs(line)
		if left == prePushDeleteBranch {
			continue
		}

		if err := uploadLeftOrAll(gitscanner, ctx, left); err != nil {
			Print("Error scanning for Git LFS files in %q", left)
			ExitWithError(err)
		}
<<<<<<< HEAD

		for _, p := range pointers {
			if l, ok := lockSet[p.Name]; ok {
				if l.Name == name && l.Email == email {
					myLocks = append(myLocks, l.Path)
				} else {
					lockConflicts = append(lockConflicts, p.Name)
				}
			}
		}

		if len(lockConflicts) > 0 {
			Error("Some files are locked in %s...%s", left, cfg.CurrentRemote)
			for _, file := range lockConflicts {
				Error("* %s", file)
			}
			os.Exit(1)
		}

		uploadPointers(ctx, pointers)
	}

	if len(myLocks) > 0 {
		Print("Pushing your locked files:")
		for _, file := range myLocks {
			Print("* %s", file)
		}
	}
}

func scanLeft(g *lfs.GitScanner, ref string) ([]*lfs.WrappedPointer, error) {
	var pointers []*lfs.WrappedPointer
	var multiErr error
	cb := func(p *lfs.WrappedPointer, err error) {
		if err != nil {
			if multiErr != nil {
				multiErr = fmt.Errorf("%v\n%v", multiErr, err)
			} else {
				multiErr = err
			}
			return
		}

		pointers = append(pointers, p)
	}

	if err := g.ScanLeftToRemote(ref, cb); err != nil {
		return pointers, err
=======
>>>>>>> faa0f068
	}

	ctx.Await()
}

// decodeRefs pulls the sha1s out of the line read from the pre-push
// hook's stdin.
func decodeRefs(input string) (string, string) {
	refs := strings.Split(strings.TrimSpace(input), " ")
	var left, right string

	if len(refs) > 1 {
		left = refs[1]
	}

	if len(refs) > 3 {
		right = "^" + refs[3]
	}

	return left, right
}

func init() {
	RegisterCommand("pre-push", prePushCommand, func(cmd *cobra.Command) {
		cmd.Flags().BoolVarP(&prePushDryRun, "dry-run", "d", false, "Do everything except actually send the updates")
	})
}<|MERGE_RESOLUTION|>--- conflicted
+++ resolved
@@ -7,7 +7,6 @@
 
 	"github.com/git-lfs/git-lfs/git"
 	"github.com/git-lfs/git-lfs/lfs"
-	"github.com/git-lfs/git-lfs/locking"
 	"github.com/rubyist/tracerx"
 	"github.com/spf13/cobra"
 )
@@ -64,21 +63,6 @@
 	// We can be passed multiple lines of refs
 	scanner := bufio.NewScanner(os.Stdin)
 
-	name, email := cfg.CurrentCommitter()
-	lc, err := locking.NewClient(cfg)
-	if err != nil {
-		Exit("Unable to create lock system: %v", err.Error())
-	}
-	defer lc.Close()
-
-	lockSet, err := findLocks(lc, nil, 0, false)
-	if err != nil {
-		ExitWithError(err)
-	}
-
-	lockConflicts := make([]string, 0, len(lockSet))
-	myLocks := make([]string, 0, len(lockSet))
-
 	for scanner.Scan() {
 		line := strings.TrimSpace(scanner.Text())
 
@@ -97,57 +81,6 @@
 			Print("Error scanning for Git LFS files in %q", left)
 			ExitWithError(err)
 		}
-<<<<<<< HEAD
-
-		for _, p := range pointers {
-			if l, ok := lockSet[p.Name]; ok {
-				if l.Name == name && l.Email == email {
-					myLocks = append(myLocks, l.Path)
-				} else {
-					lockConflicts = append(lockConflicts, p.Name)
-				}
-			}
-		}
-
-		if len(lockConflicts) > 0 {
-			Error("Some files are locked in %s...%s", left, cfg.CurrentRemote)
-			for _, file := range lockConflicts {
-				Error("* %s", file)
-			}
-			os.Exit(1)
-		}
-
-		uploadPointers(ctx, pointers)
-	}
-
-	if len(myLocks) > 0 {
-		Print("Pushing your locked files:")
-		for _, file := range myLocks {
-			Print("* %s", file)
-		}
-	}
-}
-
-func scanLeft(g *lfs.GitScanner, ref string) ([]*lfs.WrappedPointer, error) {
-	var pointers []*lfs.WrappedPointer
-	var multiErr error
-	cb := func(p *lfs.WrappedPointer, err error) {
-		if err != nil {
-			if multiErr != nil {
-				multiErr = fmt.Errorf("%v\n%v", multiErr, err)
-			} else {
-				multiErr = err
-			}
-			return
-		}
-
-		pointers = append(pointers, p)
-	}
-
-	if err := g.ScanLeftToRemote(ref, cb); err != nil {
-		return pointers, err
-=======
->>>>>>> faa0f068
 	}
 
 	ctx.Await()
