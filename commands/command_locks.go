--- conflicted
+++ resolved
@@ -1,17 +1,11 @@
 package commands
 
-<<<<<<< HEAD
-import "github.com/spf13/cobra"
-=======
 import (
 	"encoding/json"
 	"os"
 
-	"github.com/git-lfs/git-lfs/locking"
-
 	"github.com/spf13/cobra"
 )
->>>>>>> 0627c4fd
 
 var (
 	locksCmdFlags = new(locksFlags)
